--- conflicted
+++ resolved
@@ -1,45 +1,40 @@
-#!/usr/bin/env python3.12
-
-from client.coup_client import CoupClient
-from client.bots import CoupBot, TestBot
-from loguru import logger
-import argparse
-import sys, os
-
-BOTS = {
-    "CoupBot": CoupBot,
-    "TestBot": TestBot
-}
-
-if __name__ == "__main__":
-    parser = argparse.ArgumentParser()
-    parser.add_argument('-p', type=int, default=12345, help='Port number (default: 12345)')
-    parser.add_argument('-a', type=str, default='localhost', help='Address (default: localhost)')
-    parser.add_argument('-i', type=str, default='None', help="Player ID (default: None)")
-    parser.add_argument('-v', action='store_false', help='Verbose mode (default: True)')
-    parser.add_argument('-b', type=str, default='TestBot', help='Bot type (default: TestBot)', choices=BOTS.keys())
-    args = parser.parse_args()
-    
-    logger.remove()  # Remove default logger
-    if args.v:
-        logger.add(sys.stderr, level="SUCCESS", format="<level>{message}</level>", colorize=False, filter=lambda record: record['level'].name == 'SUCCESS')
-        logger.add(sys.stderr, level="WARNING", format="<level>{message}</level>", colorize=True)
-
-    # Configure File logging
-    if not os.path.exists("../log"):
-        os.makedirs("../log")
-    if args.i != "None":
-        open(f"../log/bot_{args.i}.log", "w").close()   # clear log file if it exists
-        logger.add(f"../log/bot_{args.i}.log", 
-                   level="TRACE", 
-                   format="<green>{time:HH:mm:ss:SSS}</green> | <level>{level: <8}</level> | <cyan>{name}</cyan>:<cyan>{function}</cyan>:<cyan>{line}</cyan> | <level>{message}</level>")
-
-    # Create client
-<<<<<<< HEAD
-    # player = TestBot()
-    player = CoupBot()
-=======
-    player = BOTS[args.b]()
->>>>>>> 8cf0c7f2
-    client = CoupClient(args.a, args.p, player)
+#!/usr/bin/env python3.12
+
+from client.coup_client import CoupClient
+from client.bots import CoupBot, TestBot
+from loguru import logger
+import argparse
+import sys, os
+
+BOTS = {
+    "CoupBot": CoupBot,
+    "TestBot": TestBot
+}
+
+if __name__ == "__main__":
+    parser = argparse.ArgumentParser()
+    parser.add_argument('-p', type=int, default=12345, help='Port number (default: 12345)')
+    parser.add_argument('-a', type=str, default='localhost', help='Address (default: localhost)')
+    parser.add_argument('-i', type=str, default='None', help="Player ID (default: None)")
+    parser.add_argument('-v', action='store_false', help='Verbose mode (default: True)')
+    parser.add_argument('-b', type=str, default='TestBot', help='Bot type (default: TestBot)', choices=BOTS.keys())
+    args = parser.parse_args()
+    
+    logger.remove()  # Remove default logger
+    if args.v:
+        logger.add(sys.stderr, level="SUCCESS", format="<level>{message}</level>", colorize=False, filter=lambda record: record['level'].name == 'SUCCESS')
+        logger.add(sys.stderr, level="WARNING", format="<level>{message}</level>", colorize=True)
+
+    # Configure File logging
+    if not os.path.exists("../log"):
+        os.makedirs("../log")
+    if args.i != "None":
+        open(f"../log/bot_{args.i}.log", "w").close()   # clear log file if it exists
+        logger.add(f"../log/bot_{args.i}.log", 
+                   level="TRACE", 
+                   format="<green>{time:HH:mm:ss:SSS}</green> | <level>{level: <8}</level> | <cyan>{name}</cyan>:<cyan>{function}</cyan>:<cyan>{line}</cyan> | <level>{message}</level>")
+
+    # Create client
+    player = BOTS[args.b]()
+    client = CoupClient(args.a, args.p, player)
     client.run()